package resolver

import (
	"github.com/short-d/app/fw/logger"
	"github.com/short-d/short/backend/app/usecase/authenticator"
	"github.com/short-d/short/backend/app/usecase/changelog"
	"github.com/short-d/short/backend/app/usecase/requester"
	"github.com/short-d/short/backend/app/usecase/shortlink"
)

// Mutation represents GraphQL mutation resolver
type Mutation struct {
	logger            logger.Logger
<<<<<<< HEAD
	urlCreator        url.Creator
	urlUpdater        url.Updater
=======
	shortLinkCreator  shortlink.Creator
>>>>>>> acb3a05e
	requesterVerifier requester.Verifier
	authenticator     authenticator.Authenticator
	changeLog         changelog.ChangeLog
}

// AuthMutationArgs represents possible parameters for AuthMutation endpoint
type AuthMutationArgs struct {
	AuthToken       *string
	CaptchaResponse string
}

// AuthMutation extracts user information from authentication token
func (m Mutation) AuthMutation(args *AuthMutationArgs) (*AuthMutation, error) {
	isHuman, err := m.requesterVerifier.IsHuman(args.CaptchaResponse)

	if err != nil {
		return nil, ErrUnknown{}
	}

	if !isHuman {
		return nil, ErrNotHuman{}
	}

<<<<<<< HEAD
	authMutation := newAuthMutation(args.AuthToken, m.authenticator, m.changeLog, m.urlCreator, m.urlUpdater)
=======
	authMutation := newAuthMutation(args.AuthToken, m.authenticator, m.changeLog, m.shortLinkCreator)
>>>>>>> acb3a05e
	return &authMutation, nil
}

func newMutation(
	logger logger.Logger,
	changeLog changelog.ChangeLog,
<<<<<<< HEAD
	urlCreator url.Creator,
	urlUpdater url.Updater,
=======
	shortLinkCreator shortlink.Creator,
>>>>>>> acb3a05e
	requesterVerifier requester.Verifier,
	authenticator authenticator.Authenticator,
) Mutation {
	return Mutation{
		logger:            logger,
		changeLog:         changeLog,
<<<<<<< HEAD
		urlCreator:        urlCreator,
		urlUpdater:        urlUpdater,
=======
		shortLinkCreator:  shortLinkCreator,
>>>>>>> acb3a05e
		requesterVerifier: requesterVerifier,
		authenticator:     authenticator,
	}
}<|MERGE_RESOLUTION|>--- conflicted
+++ resolved
@@ -11,12 +11,8 @@
 // Mutation represents GraphQL mutation resolver
 type Mutation struct {
 	logger            logger.Logger
-<<<<<<< HEAD
-	urlCreator        url.Creator
-	urlUpdater        url.Updater
-=======
 	shortLinkCreator  shortlink.Creator
->>>>>>> acb3a05e
+	shortLinkUpdater  shortlink.Updater
 	requesterVerifier requester.Verifier
 	authenticator     authenticator.Authenticator
 	changeLog         changelog.ChangeLog
@@ -40,35 +36,23 @@
 		return nil, ErrNotHuman{}
 	}
 
-<<<<<<< HEAD
-	authMutation := newAuthMutation(args.AuthToken, m.authenticator, m.changeLog, m.urlCreator, m.urlUpdater)
-=======
-	authMutation := newAuthMutation(args.AuthToken, m.authenticator, m.changeLog, m.shortLinkCreator)
->>>>>>> acb3a05e
+	authMutation := newAuthMutation(args.AuthToken, m.authenticator, m.changeLog, m.shortLinkCreator, m.shortLinkUpdater)
 	return &authMutation, nil
 }
 
 func newMutation(
 	logger logger.Logger,
 	changeLog changelog.ChangeLog,
-<<<<<<< HEAD
-	urlCreator url.Creator,
-	urlUpdater url.Updater,
-=======
 	shortLinkCreator shortlink.Creator,
->>>>>>> acb3a05e
+	shortLinkUpdater shortlink.Updater,
 	requesterVerifier requester.Verifier,
 	authenticator authenticator.Authenticator,
 ) Mutation {
 	return Mutation{
 		logger:            logger,
 		changeLog:         changeLog,
-<<<<<<< HEAD
-		urlCreator:        urlCreator,
-		urlUpdater:        urlUpdater,
-=======
 		shortLinkCreator:  shortLinkCreator,
->>>>>>> acb3a05e
+		shortLinkUpdater:  shortLinkUpdater,
 		requesterVerifier: requesterVerifier,
 		authenticator:     authenticator,
 	}
